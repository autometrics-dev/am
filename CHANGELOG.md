# Changelog

All notable changes to this project will be documented in this file.

The format is based on [Keep a Changelog](https://keepachangelog.com/en/1.0.0/),
and this project adheres to [Semantic Versioning](https://semver.org/spec/v2.0.0.html).

## [Unreleased]

- Proxy static assets for explorer instead of loading them directly from explorer.autometrics.dev. This url is also configurable so it is easier to use explorer hosted on a different URL (#142)
- Add new endpoint `/api/functions` listing all autometrics'd functions in the current
  working directory
- `am list all` now detects Python projects that use either `setuptools`, a
  `pyproject.toml`-compatible solution, or a `requirements.txt` file (#143)
- `am list` now properly ignores the `target/` folder of Rust projects (#143)
- `am list` now tries to track Rust module name better when called inside a
  cargo workspace (#143)
- If a proxied request fails, am will now log more information and using
  different log levels, depending on the status code (#146):
    - 4xx: `debug` (still requires `--verbose` flag)
    - 5xx and connection issues: `warn` (will log by default)
    - Other status codes: `trace`
- `am list` now properly detects methods in Go (#148)
- Update Rust dependencies (#150)
- Update default versions of Prometheus and Pushgateway (#150)
- Add ability to scrape the metrics of `am`s own web server with `am start --scrape-self` (#153)
<<<<<<< HEAD
- The URL overview of `am start` and `am proxy` is now prettier (#154)
=======
- `am list` now properly detects functions instrumented in Typescript using the `Autometrics` decorator (#152)
- `am instrument` is a new subcommand that can automatically add annotations to instrument a project (#152)
   + it works in Go, Python, Typescript, and Rust projects 
>>>>>>> 0e657c93

## [0.5.0]

- The Prometheus write endpoint is now enabled by default (#136)
- Include `am_list` crate inside the workspace, and add the function listing feature (#131)

## [0.4.1]

- Change Docker Hub organization to `autometrics` (#133)
- Add documentation about running `am` in a container (#135)
- Publish a container optimized for `am proxy` (#135)

## [0.4.0]

- Dump logs if prometheus or pushgateway return a non 0 exit code (#122)
- Change the default explorer endpoint of when using `am explorer` (#120)
- Update all depdencies (#124)
- Fix multiarch docker image for arm64 users (#125)
- Update markdown reference generator command to disable TOC (#127)
- Add `am proxy` command (#128)
- Update more dependencies (#130)

## [0.3.0]

- SHA-256 checksums are now provided for all artifact downloads (#101)
- Added self updater (#102)
- Use `clap-markdown` fork that enables formatting by display name (#103)
- Correct `web.external-url` will now be passed to Prometheus and Pushgateway
  if a custom one is specified with `--listen-address` (#112)
- The generated Prometheus config now gets stored in a unique, temporary location (#113)
- Added new subcommand `init` to create a config file interactively (#117)
- `am` is now available as a multi-arch Docker container on [Docker Hub](https://hub.docker.com/repository/docker/fiberplane/am/general) (#118)

## [0.2.1]

- Do not crash if no `--config-file` is specified and no `am.toml` is found (#106)

## [0.2.0]

- Make logging less verbose, and introduce a `--verbose` flag to verbose logging (#62)
- Use host and port for job name in Prometheus target list (#66)
- Prometheus/Pushgateway data directory no longer defaults to current working directory (#76)
- `--ephemeral` can now be specified to automatically delete data created by
  Prometheus/Pushgateway after the process exits (#76)
- Added new subcommand `discord` which links to the discord server (#80)
- The `/metrics` endpoint now transparently redirects to `/pushgateway/metrics` if
  Pushgateway is enabled (#81)
- Allow using a config file (am.toml) to set some defaults such as endpoints or
  if pushgateway is enabled (#67)
- `honor_labels` will now be set to `true` for the Pushgateway endpoint
  in the generated Prometheus config, if it is enabled (#69)
- Redirect `/graph` to `/explorer/graph.html` which will load a different JS
  script from explorer (#84)
- Shorthand notion for endpoints defined within the config file (`am.toml`) is now
  allowed (#85)
- Allow user to specify the Prometheus scrape interval (#87)
- Added new subcommand `explore` which opens up explorer in the browser (#89)
- The Autometrics SLO rules will now be automatically loaded into Prometheus if
  `--no-rules` is not specified (#94)

## [0.1.0]

- Initial release
- Instead of only copying the prometheus binary, simply extract everything (#17)
- Add more flexible endpoints parser (#21)
- Refactor downloading and verifying Prometheus archive (#32)<|MERGE_RESOLUTION|>--- conflicted
+++ resolved
@@ -24,13 +24,10 @@
 - Update Rust dependencies (#150)
 - Update default versions of Prometheus and Pushgateway (#150)
 - Add ability to scrape the metrics of `am`s own web server with `am start --scrape-self` (#153)
-<<<<<<< HEAD
-- The URL overview of `am start` and `am proxy` is now prettier (#154)
-=======
 - `am list` now properly detects functions instrumented in Typescript using the `Autometrics` decorator (#152)
 - `am instrument` is a new subcommand that can automatically add annotations to instrument a project (#152)
    + it works in Go, Python, Typescript, and Rust projects 
->>>>>>> 0e657c93
+- The URL overview of `am start` and `am proxy` is now prettier (#154)
 
 ## [0.5.0]
 
