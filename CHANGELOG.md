--- conflicted
+++ resolved
@@ -23,11 +23,8 @@
   script from explorer (#84)
 - Shorthand notion for endpoints defined within the config file (`am.toml`) is now
   allowed (#85)
-<<<<<<< HEAD
+- Allow user to specify the Prometheus scrape interval (#87)
 - Added new subcommand `explore` which opens up explorer in the browser (#89)
-=======
-- Allow user to specify the Prometheus scrape interval (#87)
->>>>>>> 9bdcc9b9
 
 ## [0.1.0]
 
