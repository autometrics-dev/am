--- conflicted
+++ resolved
@@ -19,13 +19,10 @@
   if pushgateway is enabled (#67)
 - `honor_labels` will now be set to `true` for the Pushgateway endpoint
   in the generated Prometheus config, if it is enabled (#69)
-<<<<<<< HEAD
+- Redirect `/graph` to `/explorer/graph.html` which will load a different JS
+  script from explorer (#84)
 - Shorthand notion for endpoints defined within the config file (`am.toml`) is now
   allowed (#85)
-=======
-- Redirect `/graph` to `/explorer/graph.html` which will load a different JS
-  script from explorer (#84)
->>>>>>> 1e061724
 
 ## [0.1.0]
 
