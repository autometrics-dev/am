use crate::interactive;
use anyhow::{anyhow, bail, Context, Result};
use autometrics_am::prometheus;
use axum::body::{self, Body};
use axum::extract::Path;
use axum::response::{IntoResponse, Response};
use axum::routing::{any, get};
use axum::Router;
use clap::Parser;
use directories::ProjectDirs;
use flate2::read::GzDecoder;
use futures_util::future::join_all;
use http::{StatusCode, Uri};
use include_dir::{include_dir, Dir};
use indicatif::{ProgressBar, ProgressState, ProgressStyle};
use once_cell::sync::Lazy;
use sha2::{Digest, Sha256};
use std::fs::File;
use std::io::{BufWriter, Seek, SeekFrom, Write};
use std::net::SocketAddr;
use std::path::PathBuf;
use std::time::Duration;
use std::vec;
use tempfile::NamedTempFile;
use tokio::process;
use tracing::{debug, error, info, trace, warn};
use url::Url;

// Create a reqwest client that will be used to make HTTP requests. This allows
// for keep-alives if we are making multiple requests to the same host.
static CLIENT: Lazy<reqwest::Client> = Lazy::new(|| {
    reqwest::Client::builder()
        .user_agent(concat!("am/", env!("CARGO_PKG_VERSION")))
        .build()
        .expect("Unable to create reqwest client")
});

#[derive(Parser, Clone)]
pub struct Arguments {
    /// The endpoint(s) that Prometheus will scrape.
    #[clap(value_parser = endpoint_parser)]
    metrics_endpoints: Vec<Url>,

    /// The Prometheus version to use.
    #[clap(long, env, default_value = "v2.44.0")]
    prometheus_version: String,

    /// The listen address for the web server of am.
    ///
    /// This includes am's HTTP API, the explorer and the proxy to the Prometheus, Gateway, etc.
    #[clap(short, long, env, default_value = "127.0.0.1:6789")]
    listen_address: SocketAddr,

    /// Startup the gateway as well.
    // TODO: Actually implement that we use this
    #[clap(short, long, env)]
    enable_gateway: bool,
}

pub async fn handle_command(mut args: Arguments) -> Result<()> {
    if args.metrics_endpoints.is_empty() && args.enable_gateway {
        let endpoint = interactive::user_input("Endpoint")?;
        args.metrics_endpoints.push(Url::parse(&endpoint)?);
    }

    // First let's retrieve the directory for our application to store data in.
    let project_dirs =
        ProjectDirs::from("", "autometrics", "am").context("Unable to determine home directory")?;
    let local_data = project_dirs.data_local_dir().to_owned();

    // Make sure that the local data directory exists for our application.
    std::fs::create_dir_all(&local_data)
        .with_context(|| format!("Unable to create data directory: {:?}", local_data))?;

    info!("Checking if provided metrics endpoints work...");

    // check if the provided endpoint works
    for endpoint in &args.metrics_endpoints {
        if let Err(err) = check_endpoint(endpoint).await {
            warn!(?endpoint, "Failed to contact endpoint: {err:?}");
        }
    }

    let mut handles = vec![];

    // Start Prometheus server
    let prometheus_args = args.clone();
    let prometheus_local_data = local_data.clone();
    let prometheus_handle = tokio::spawn(async move {
        let prometheus_version = args.prometheus_version.trim_start_matches('v');

        info!("Using Prometheus version: {}", prometheus_version);

        let prometheus_path =
            prometheus_local_data.join(format!("prometheus-{}", prometheus_version));

        if !prometheus_path.exists() {
            info!("Downloading Prometheus");
            install_prometheus(&prometheus_path, prometheus_version).await?;
            debug!("Downloaded Prometheus to: {:?}", &prometheus_path);
        } else {
            debug!("Found prometheus in: {}", prometheus_path.display());
        }

        let prometheus_config = generate_prom_config(prometheus_args.metrics_endpoints)?;
        start_prometheus(&prometheus_path, &prometheus_config).await
    });
    handles.push(prometheus_handle);

    // Start web server for hosting the explorer, am api and proxies to the enabled services.
    let listen_address = args.listen_address;
    let web_server_handle = tokio::spawn(async move { start_web_server(&listen_address).await });
    handles.push(web_server_handle);

    join_all(handles).await;

    Ok(())
}

/// Install the specified version of Prometheus into `prometheus_path`.
///
/// This function will first create a temporary file to download the Prometheus
/// archive into. Then it will verify the downloaded archive against the
/// downloaded checksum. Finally it will unpack the archive into
/// `prometheus_path`.
async fn install_prometheus(prometheus_path: &PathBuf, prometheus_version: &str) -> Result<()> {
    let (os, arch) = determine_os_and_arch()?;
    let package = format!("prometheus-{prometheus_version}.{os}-{arch}.tar.gz");

    let mut prometheus_archive = NamedTempFile::new()?;

    let calculated_checksum =
        download_prometheus(prometheus_archive.as_file(), prometheus_version, &package).await?;

    verify_checksum(calculated_checksum, prometheus_version, &package).await?;

<<<<<<< HEAD
    let total_size = response
        .content_length()
        .ok_or_else(|| anyhow!("didn't receive content length"))?;
    let mut downloaded = 0;

    let pb = ProgressBar::new(total_size);

    // https://github.com/console-rs/indicatif/blob/HEAD/examples/download.rs#L12
    pb.set_style(ProgressStyle::with_template("{spinner:.green} [{elapsed_precise}] [{wide_bar:.cyan/blue}] {bytes}/{total_bytes} ({eta})")?
        .with_key("eta", |state: &ProgressState, w: &mut dyn std::fmt::Write| write!(w, "{:.1}s", state.eta().as_secs_f64()).unwrap())
        .progress_chars("=> "));

=======
    // Make sure we set the position to the beginning of the file so that we can
    // unpack it.
    prometheus_archive.as_file_mut().seek(SeekFrom::Start(0))?;

    unpack_prometheus(
        prometheus_archive.as_file(),
        prometheus_path,
        prometheus_version,
    )
    .await
}

/// Download the specified version of Prometheus into `destination`. It will
/// also calculate the SHA256 checksum of the downloaded file.
async fn download_prometheus(
    destination: &File,
    prometheus_version: &str,
    package: &str,
) -> Result<String> {
>>>>>>> ecd53fab
    let mut hasher = Sha256::new();
    let mut response = CLIENT
        .get(format!("https://github.com/prometheus/prometheus/releases/download/v{prometheus_version}/{package}"))
        .send()
        .await?
        .error_for_status()?;

    let mut buffer = BufWriter::new(destination);

    while let Some(ref chunk) = response.chunk().await? {
        buffer.write_all(chunk)?;
        hasher.update(chunk);

        let new_size = (downloaded + chunk.len() as u64).min(total_size);
        downloaded = new_size;

        pb.set_position(downloaded);
    }

<<<<<<< HEAD
    pb.finish_and_clear();

    verify_checksum(hasher.finalize(), prometheus_version, &package).await?;

    info!("Successfully downloaded Prometheus");

    unpack_prometheus(&destination, prometheus_path, prometheus_version).await
=======
    let checksum = hex::encode(hasher.finalize());

    Ok(checksum)
>>>>>>> ecd53fab
}

/// Verify the checksum of the downloaded Prometheus archive.
///
/// This will retrieve the checksum file from the Prometheus GitHub release page.
async fn verify_checksum(
    calculated_checksum: String,
    prometheus_version: &str,
    package: &str,
) -> Result<()> {
    let checksums = CLIENT
        .get(format!("https://github.com/prometheus/prometheus/releases/download/v{prometheus_version}/sha256sums.txt"))
        .send()
        .await?
        .error_for_status()?
        .text()
        .await?;

    // Go through all the lines in the checksum file and look for the one that
    // we need for our current service/version/os/arch.
    let expected_checksum = checksums
        .lines()
        .find_map(|line| match line.split_once("  ") {
            Some((checksum, filename)) if package == filename => Some(checksum),
            _ => None,
        })
        .ok_or_else(|| anyhow!("unable to find checksum for {package} in checksum list"))?;

    if expected_checksum != calculated_checksum {
        error!(
            ?expected_checksum,
            ?calculated_checksum,
            "Calculated checksum for downloaded archive did not match expected checksum",
        );
        bail!("checksum did not match");
    }

    Ok(())
}

/// Unpack the Prometheus archive into the `prometheus_path`. This will remove
/// the prefix that is contained in the tar archive.
async fn unpack_prometheus(
    archive: &File,
    prometheus_path: &PathBuf,
    prometheus_version: &str,
) -> Result<()> {
    let (os, arch) = determine_os_and_arch()?;

    let tar_file = GzDecoder::new(archive);
    let mut ar = tar::Archive::new(tar_file);

    // This prefix will be removed from the files in the archive.
    let prefix = format!("prometheus-{prometheus_version}.{os}-{arch}/");

    let pb = ProgressBar::new_spinner();
    pb.set_style(ProgressStyle::default_spinner());
    pb.enable_steady_tick(Duration::from_millis(120));
    pb.set_message("Unpacking...");

    for entry in ar.entries()? {
        let mut entry = entry?;
        let path = entry.path()?;

        pb.set_message(format!("Unpacking {}", path.display()));
        debug!("Unpacking {}", path.display());

        // Remove the prefix and join it with the base directory.
        let path = path.strip_prefix(&prefix)?.to_owned();
        let path = prometheus_path.join(path);

        entry.unpack(&path)?;
    }

    pb.finish_and_clear();
    Ok(())
}

/// Translates the OS and arch provided by Rust to the convention used by
/// Prometheus.
fn determine_os_and_arch() -> Result<(&'static str, &'static str)> {
    use std::env::consts::{ARCH, OS};

    let os = match OS {
        "linux" => "linux",
        "macos" => "darwin",
        "windows" => "windows",
        "freebsd" => "freebsd",
        "netbsd" => "netbsd",
        "openbsd" => "openbsd",
        "dragonfly" => "dragonfly",
        _ => bail!(format!("Unsupported OS: {}", ARCH)),
    };

    let arch = match ARCH {
        "x86" => "386",
        "x86_64" => "amd64",
        "aarch64" => "arm64",
        "s390x" => "s390x",
        "powerpc64" => "powerpc64", // NOTE: Do we use this one, or the le one?
        // "mips" => "mips", // NOTE: Not sure which mips to pick in this situation
        // "arm" => "arm", // NOTE: Not sure which arm to pick in this situation
        _ => bail!(format!("Unsupported architecture: {}", ARCH)),
    };

    Ok((os, arch))
}

/// Generate a Prometheus configuration file.
///
/// For now this will expand a simple template and only has support for a single
/// endpoint.
fn generate_prom_config(metric_endpoints: Vec<Url>) -> Result<prometheus::Config> {
    let scrape_configs = metric_endpoints.iter().map(to_scrape_config).collect();

    let config = prometheus::Config {
        global: prometheus::GlobalConfig {
            scrape_interval: "15s".to_string(),
            evaluation_interval: "15s".to_string(),
        },
        scrape_configs,
    };

    Ok(config)
}

/// Convert an URL to a metric endpoint.
///
/// Scrape config only supports http and https atm.
fn to_scrape_config(metric_endpoint: &Url) -> prometheus::ScrapeConfig {
    let scheme = match metric_endpoint.scheme() {
        "http" => Some(prometheus::Scheme::Http),
        "https" => Some(prometheus::Scheme::Https),
        _ => None,
    };

    let mut metrics_path = metric_endpoint.path();
    if metrics_path.is_empty() {
        metrics_path = "/metrics";
    }

    let host = match metric_endpoint.port() {
        Some(port) => format!("{}:{}", metric_endpoint.host_str().unwrap(), port),
        None => metric_endpoint.host_str().unwrap().to_string(),
    };

    prometheus::ScrapeConfig {
        job_name: "app".to_string(),
        static_configs: vec![prometheus::StaticScrapeConfig {
            targets: vec![host],
        }],
        metrics_path: Some(metrics_path.to_string()),
        scheme,
    }
}

/// Checks whenever the endpoint works
async fn check_endpoint(url: &Url) -> Result<()> {
    let response = CLIENT
        .get(url.as_str())
        .timeout(Duration::from_secs(5))
        .send()
        .await?;

    if !response.status().is_success() {
        bail!("endpoint did not return 2xx status code");
    }

    Ok(())
}

/// Start a prometheus process. This will block until the Prometheus process
/// stops.
async fn start_prometheus(
    prometheus_binary_path: &PathBuf,
    prometheus_config: &prometheus::Config,
) -> Result<()> {
    // First write the config to a temp file

    let config_file_path = PathBuf::from("/tmp/prometheus.yml");
    let config_file = File::create(&config_file_path)?;
    debug!(
        path = ?config_file_path,
        "Created temporary file for Prometheus config serialization"
    );
    serde_yaml::to_writer(&config_file, &prometheus_config)?;

    // TODO: Capture prometheus output into a internal buffer and expose it
    // through an api.
    // TODO: Change the working directory, maybe make it configurable?

    info!("Starting prometheus");
    let mut child = process::Command::new(prometheus_binary_path.join("prometheus"))
        .arg(format!("--config.file={}", config_file_path.display()))
        .arg("--web.listen-address=:9090")
        .arg("--web.enable-lifecycle")
        .arg("--web.external-url=http://localhost:6789/prometheus") // TODO: Make sure this matches with that is actually running.
        .spawn()
        .context("Unable to start Prometheus")?;

    let status = child.wait().await?;
    if !status.success() {
        anyhow::bail!("Prometheus exited with status {}", status)
    }

    Ok(())
}

async fn start_web_server(listen_address: &SocketAddr) -> Result<()> {
    let app = Router::new()
        // .route("/api/ ... ") // This can expose endpoints that the ui app can call
        .route("/explorer/*path", get(explorer_handler))
        .route("/prometheus/*path", any(prometheus_handler));

    let server = axum::Server::try_bind(listen_address)
        .with_context(|| format!("failed to bind to {}", listen_address))?
        .serve(app.into_make_service());

    debug!("Web server listening on {}", server.local_addr());

    // TODO: Add support for graceful shutdown
    // server.with_graceful_shutdown(shutdown_signal()).await?;
    server.await?;

    Ok(())
}

static STATIC_DIR: Dir<'_> = include_dir!("$CARGO_MANIFEST_DIR/files/explorer");

async fn explorer_handler(Path(path): Path<String>) -> impl IntoResponse {
    let path = path.trim_start_matches('/');

    trace!("Serving static file {}", path);

    match STATIC_DIR.get_file(path) {
        None => StatusCode::NOT_FOUND.into_response(),
        Some(file) => Response::builder()
            .status(StatusCode::OK)
            .body(body::boxed(body::Full::from(file.contents())))
            .map(|res| res.into_response())
            .unwrap_or_else(|err| {
                error!("Failed to build response: {}", err);
                StatusCode::INTERNAL_SERVER_ERROR.into_response()
            }),
    }
}

async fn prometheus_handler(mut req: http::Request<Body>) -> impl IntoResponse {
    let path_query = req
        .uri()
        .path_and_query()
        .map(|v| v.as_str())
        .unwrap_or_else(|| req.uri().path());

    // TODO hardcoded for now
    let uri = format!("http://127.0.0.1:9090{}", path_query);

    trace!("Proxying request to {}", uri);

    *req.uri_mut() = Uri::try_from(uri).unwrap();

    let res = CLIENT.execute(req.try_into().unwrap()).await;

    match res {
        Ok(res) => {
            if !res.status().is_success() {
                debug!(
                    "Response from the upstream source returned a non-success status code for {}: {:?}",
                    res.url(), res.status()
                );
            }

            convert_response(res).into_response()
        }
        Err(err) => {
            error!("Error proxying request: {:?}", err);
            StatusCode::INTERNAL_SERVER_ERROR.into_response()
        }
    }
}

/// Convert a reqwest::Response into a axum_core::Response.
///
/// If the Response builder is unable to create a Response, then it will log the
/// error and return a http status code 500.
///
/// We cannot implement this as an Into or From trait since both types are
/// foreign to this code.
fn convert_response(req: reqwest::Response) -> Response {
    let mut builder = http::Response::builder().status(req.status());

    // Calling `headers_mut` is safe here because we're constructing a new
    // Response from scratch and it will only return `None` if the builder is in
    // a Error state.
    let headers = builder.headers_mut().unwrap();
    for (name, value) in req.headers() {
        // Insert all the headers that were in the response from the upstream.
        headers.insert(name, value.clone());
    }

    // TODO: Do we need to rewrite some headers, such as host?

    match builder.body(body::StreamBody::from(req.bytes_stream())) {
        Ok(res) => res.into_response(),
        Err(err) => {
            error!("Error converting response: {:?}", err);
            StatusCode::INTERNAL_SERVER_ERROR.into_response()
        }
    }
}

/// Parses the input string into a Url. This uses a custom parser to allow for
/// some more flexible input.
///
/// Parsing adheres to the following rules:
/// - The protocol should only allow for http and https, where http is the
///   default.
/// - The port should follow the default for the protocol, 80 for http and 443
///   for https.
/// - The path should default to /metrics if the path is empty. It should not be
///   appended if a path is already there.
fn endpoint_parser(input: &str) -> Result<Url> {
    let mut input = input.to_owned();

    if input.starts_with(':') {
        // Prepend http://localhost if the input starts with a colon.
        input = format!("http://localhost{}", input);
    }

    // Prepend http:// if the input does not contain ://. This is a rather naive
    // check, but it should suffice for our purposes.
    if !input.contains("://") {
        input = format!("http://{}", input);
    }

    let mut url =
        Url::parse(&input).with_context(|| format!("Unable to parse endpoint {}", input))?;

    //  Note that this should never be Err(_) since we're always adding http://
    // in front of the input and thus making sure it is not a "cannot-be-a-base"
    // URL.
    if url.path() == "" || url.path() == "/" {
        url.set_path("/metrics");
    }

    if url.scheme() != "http" && url.scheme() != "https" {
        bail!("unsupported protocol {}", url.scheme());
    }

    Ok(url)
}

#[cfg(test)]
mod tests {
    use rstest::rstest;

    #[rstest]
    #[case("127.0.0.1", "http://127.0.0.1:80/metrics")]
    #[case("https://127.0.0.1", "https://127.0.0.1:443/metrics")]
    #[case("localhost:3030", "http://localhost:3030/metrics")]
    #[case("localhost:3030/api/metrics", "http://localhost:3030/api/metrics")]
    #[case(
        "localhost:3030/api/observability",
        "http://localhost:3030/api/observability"
    )]
    #[case(":3000", "http://localhost:3000/metrics")]
    #[case(":3030/api/observability", "http://localhost:3030/api/observability")]
    fn endpoint_parser_ok(#[case] input: &str, #[case] expected: url::Url) {
        let result = super::endpoint_parser(input).expect("expected no error");
        assert_eq!(expected, result);
    }

    #[rstest]
    #[case("ftp://localhost")]
    #[case("not a valid url at all")]
    fn endpoint_parser_error(#[case] input: &str) {
        let _ = super::endpoint_parser(input).expect_err("expected a error");
        // We're not checking which specific error occurred, just that a error
        // occurred.
    }
}<|MERGE_RESOLUTION|>--- conflicted
+++ resolved
@@ -134,20 +134,6 @@
 
     verify_checksum(calculated_checksum, prometheus_version, &package).await?;
 
-<<<<<<< HEAD
-    let total_size = response
-        .content_length()
-        .ok_or_else(|| anyhow!("didn't receive content length"))?;
-    let mut downloaded = 0;
-
-    let pb = ProgressBar::new(total_size);
-
-    // https://github.com/console-rs/indicatif/blob/HEAD/examples/download.rs#L12
-    pb.set_style(ProgressStyle::with_template("{spinner:.green} [{elapsed_precise}] [{wide_bar:.cyan/blue}] {bytes}/{total_bytes} ({eta})")?
-        .with_key("eta", |state: &ProgressState, w: &mut dyn std::fmt::Write| write!(w, "{:.1}s", state.eta().as_secs_f64()).unwrap())
-        .progress_chars("=> "));
-
-=======
     // Make sure we set the position to the beginning of the file so that we can
     // unpack it.
     prometheus_archive.as_file_mut().seek(SeekFrom::Start(0))?;
@@ -167,7 +153,6 @@
     prometheus_version: &str,
     package: &str,
 ) -> Result<String> {
->>>>>>> ecd53fab
     let mut hasher = Sha256::new();
     let mut response = CLIENT
         .get(format!("https://github.com/prometheus/prometheus/releases/download/v{prometheus_version}/{package}"))
@@ -175,6 +160,18 @@
         .await?
         .error_for_status()?;
 
+    let total_size = response
+        .content_length()
+        .ok_or_else(|| anyhow!("didn't receive content length"))?;
+    let mut downloaded = 0;
+
+    let pb = ProgressBar::new(total_size);
+
+    // https://github.com/console-rs/indicatif/blob/HEAD/examples/download.rs#L12
+    pb.set_style(ProgressStyle::with_template("{spinner:.green} [{elapsed_precise}] [{wide_bar:.cyan/blue}] {bytes}/{total_bytes} ({eta})")?
+        .with_key("eta", |state: &ProgressState, w: &mut dyn std::fmt::Write| write!(w, "{:.1}s", state.eta().as_secs_f64()).unwrap())
+        .progress_chars("=> "));
+
     let mut buffer = BufWriter::new(destination);
 
     while let Some(ref chunk) = response.chunk().await? {
@@ -187,19 +184,11 @@
         pb.set_position(downloaded);
     }
 
-<<<<<<< HEAD
     pb.finish_and_clear();
 
-    verify_checksum(hasher.finalize(), prometheus_version, &package).await?;
-
-    info!("Successfully downloaded Prometheus");
-
-    unpack_prometheus(&destination, prometheus_path, prometheus_version).await
-=======
     let checksum = hex::encode(hasher.finalize());
 
     Ok(checksum)
->>>>>>> ecd53fab
 }
 
 /// Verify the checksum of the downloaded Prometheus archive.
