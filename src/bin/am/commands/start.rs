use crate::dir::AutoCleanupDir;
use crate::downloader::{download_github_release, unpack, verify_checksum};
use crate::interactive;
use crate::server::start_web_server;
use anyhow::{anyhow, bail, Context, Result};
use autometrics_am::config::{endpoints_from_first_input, AmConfig};
use autometrics_am::parser::endpoint_parser;
use autometrics_am::prometheus;
use autometrics_am::prometheus::ScrapeConfig;
use clap::Parser;
use directories::ProjectDirs;
use futures_util::FutureExt;
use indicatif::MultiProgress;
use once_cell::sync::Lazy;
use std::fs::File;
use std::io::{Seek, SeekFrom};
use std::net::SocketAddr;
use std::path::Path;
use std::time::Duration;
use std::{env, vec};
use tempfile::NamedTempFile;
use tokio::{process, select};
use tracing::{debug, info, warn};
use url::Url;

// Create a reqwest client that will be used to make HTTP requests. This allows
// for keep-alives if we are making multiple requests to the same host.
pub(crate) static CLIENT: Lazy<reqwest::Client> = Lazy::new(|| {
    reqwest::Client::builder()
        .user_agent(concat!("am/", env!("CARGO_PKG_VERSION")))
        .connect_timeout(Duration::from_secs(5))
        .build()
        .expect("Unable to create reqwest client")
});

#[derive(Parser, Clone)]
pub struct CliArguments {
    /// The endpoint(s) that Prometheus will scrape.
    ///
    /// Multiple endpoints can be specified by separating them with a space.
    /// The endpoint can be provided in the following formats:
    /// - `:3000`. Defaults to `http`, `localhost` and `/metrics`.
    /// - `localhost:3000`. Defaults to `http`, and `/metrics`.
    /// - `https://localhost:3000`. Defaults to `/metrics`.
    /// - `https://localhost:3000/api/metrics`. No defaults.
    #[clap(value_parser = endpoint_parser, verbatim_doc_comment)]
    metrics_endpoints: Vec<Url>,

    /// The Prometheus version to use. It will be downloaded if am has not
    /// downloaded it already.
    #[clap(
        long,
        env,
        default_value = "v2.45.0",
        help_heading = "Prometheus options"
    )]
    prometheus_version: String,

    /// The default scrape interval for all Prometheus jobs.
    ///
    /// This can be overridden on a per endpoint configuration in the am.toml file.
    #[clap(long, env, help_heading = "Prometheus options", value_parser = humantime::parse_duration)]
    scrape_interval: Option<Duration>,

    /// The listen address for the web server of am.
    ///
    /// This includes am's HTTP API, the explorer and the proxy to the Prometheus, Gateway, etc.
    #[clap(
        short,
        long,
        env,
        default_value = "127.0.0.1:6789",
        alias = "explorer-address"
    )]
    listen_address: SocketAddr,

    /// Enable pushgateway.
    ///
    /// Pushgateway accepts metrics from other applications and exposes these to
    /// Prometheus. This is useful for applications that cannot be scraped,
    /// either cause they are short-lived (like functions), or Prometheus cannot
    /// reach them (like client-side applications).
    #[clap(short, long, env, help_heading = "Pushgateway options")]
    pushgateway_enabled: Option<bool>,

    /// The pushgateway version to use.
    #[clap(
        long,
        env,
        default_value = "v1.6.0",
        help_heading = "Pushgateway options"
    )]
    pushgateway_version: String,

    /// Whenever to clean up files created by Prometheus/Pushgateway after successful execution
    #[clap(short = 'd', long, env)]
    ephemeral: bool,
}

#[derive(Debug, Clone)]
struct Arguments {
    metrics_endpoints: Vec<Endpoint>,
    prometheus_version: String,
    prometheus_scrape_interval: Duration,
    listen_address: SocketAddr,
    pushgateway_enabled: bool,
    pushgateway_version: String,
    ephemeral_working_directory: bool,
}

impl Arguments {
    fn new(args: CliArguments, config: AmConfig) -> Self {
<<<<<<< HEAD
=======
        static COUNTER: AtomicUsize = AtomicUsize::new(0);

        // If the user specified an endpoint using args, then use those.
        // Otherwise use the endpoint configured in the config file. And
        // fallback to an empty list if neither are configured.
        let metrics_endpoints = if !args.metrics_endpoints.is_empty() {
            args.metrics_endpoints
                .into_iter()
                .map(|url| {
                    let num = COUNTER.fetch_add(1, Ordering::SeqCst);
                    Endpoint::new(url, format!("am_{num}"), false, None)
                })
                .collect()
        } else if let Some(endpoints) = config.endpoints {
            endpoints
                .into_iter()
                .map(|endpoint| {
                    let job_name = endpoint.job_name.unwrap_or_else(|| {
                        format!("am_{num}", num = COUNTER.fetch_add(1, Ordering::SeqCst))
                    });
                    Endpoint::new(
                        endpoint.url,
                        job_name,
                        endpoint.honor_labels.unwrap_or(false),
                        endpoint.prometheus_scrape_interval,
                    )
                })
                .collect()
        } else {
            Vec::new()
        };

>>>>>>> 9bdcc9b9
        Arguments {
            metrics_endpoints: endpoints_from_first_input(args.metrics_endpoints, config.endpoints)
                .into_iter()
                .filter_map(|e| e.try_into().ok())
                .collect(),
            prometheus_version: args.prometheus_version,
            listen_address: args.listen_address,
            pushgateway_enabled: args
                .pushgateway_enabled
                .or(config.pushgateway_enabled)
                .unwrap_or(false),
            pushgateway_version: args.pushgateway_version,
            ephemeral_working_directory: args.ephemeral,
            prometheus_scrape_interval: args
                .scrape_interval
                .or(config.prometheus_scrape_interval)
                .unwrap_or_else(|| Duration::from_secs(5)),
        }
    }
}

#[derive(Debug, Clone)]
pub struct Endpoint {
    url: Url,
    job_name: String,
    honor_labels: bool,
    scrape_interval: Option<Duration>,
}

impl Endpoint {
    fn new(
        url: Url,
        job_name: String,
        honor_labels: bool,
        scrape_interval: Option<Duration>,
    ) -> Self {
        Self {
            url,
            job_name,
            honor_labels,
            scrape_interval,
        }
    }
}

impl TryFrom<autometrics_am::config::Endpoint> for Endpoint {
    type Error = anyhow::Error;

    fn try_from(value: autometrics_am::config::Endpoint) -> std::result::Result<Self, Self::Error> {
        Ok(Self {
            url: value.url,
            job_name: value
                .job_name
                .ok_or_else(|| anyhow!("TryFrom requires job_name"))?,
            honor_labels: value.honor_labels.unwrap_or(false),
        })
    }
}

impl From<Endpoint> for ScrapeConfig {
    /// Convert an InnerEndpoint to a Prometheus ScrapeConfig.
    ///
    /// Scrape config only supports http and https atm.
    fn from(endpoint: Endpoint) -> Self {
        let scheme = match endpoint.url.scheme() {
            "http" => Some(prometheus::Scheme::Http),
            "https" => Some(prometheus::Scheme::Https),
            _ => None,
        };

        let mut metrics_path = endpoint.url.path();
        if metrics_path.is_empty() {
            metrics_path = "/metrics";
        }

        let host = match endpoint.url.port() {
            Some(port) => format!("{}:{}", endpoint.url.host_str().unwrap(), port),
            None => endpoint.url.host_str().unwrap().to_string(),
        };

        ScrapeConfig {
            job_name: endpoint.job_name,
            static_configs: vec![prometheus::StaticScrapeConfig {
                targets: vec![host],
            }],
            metrics_path: Some(metrics_path.to_string()),
            scheme,
            honor_labels: Some(endpoint.honor_labels),
            scrape_interval: endpoint.scrape_interval,
        }
    }
}

pub async fn handle_command(args: CliArguments, config: AmConfig, mp: MultiProgress) -> Result<()> {
    let mut args = Arguments::new(args, config);

    if args.metrics_endpoints.is_empty() && !args.pushgateway_enabled {
        info!("No metrics endpoints provided and pushgateway is not enabled. Please provide an endpoint.");

        // Ask for a metric endpoint and parse the input like a regular CLI argument
        let url = interactive::user_input("Metric endpoint")?;
        let url = endpoint_parser(&url)?;

        // Add the provided URL with the job name am_0
        let endpoint = Endpoint::new(url, "am_0".to_string(), false, None);
        args.metrics_endpoints.push(endpoint);
    }

    // First let's retrieve the directory for our application to store data in.
    let project_dirs =
        ProjectDirs::from("", "autometrics", "am").context("Unable to determine home directory")?;
    let local_data = project_dirs.data_local_dir().to_owned();

    // Make sure that the local data directory exists for our application.
    std::fs::create_dir_all(&local_data)
        .with_context(|| format!("Unable to create data directory: {:?}", local_data))?;

    if !args.metrics_endpoints.is_empty() {
        info!("Checking if provided metrics endpoints work...");

        // check if the provided endpoint works
        for endpoint in &args.metrics_endpoints {
            if let Err(err) = check_endpoint(&endpoint.url).await {
                warn!(
                    ?err,
                    "Failed to make request to {} (job {})", endpoint.url, endpoint.job_name
                );
            }
        }
    }

    if args.pushgateway_enabled {
        let url = Url::parse("http://localhost:9091/pushgateway/metrics").unwrap();
        let endpoint = Endpoint::new(url, "am_pushgateway".to_string(), true, None);
        args.metrics_endpoints.push(endpoint);
    }

    // Start Prometheus server
    let prometheus_args = args.clone();
    let prometheus_local_data = local_data.clone();
    let prometheus_multi_progress = mp.clone();
    let prometheus_task = async move {
        let prometheus_version = prometheus_args.prometheus_version.trim_start_matches('v');

        info!("Using Prometheus version: {}", prometheus_version);

        let prometheus_path =
            prometheus_local_data.join(format!("prometheus-{prometheus_version}"));

        // Check if prometheus is available
        if !prometheus_path.exists() {
            info!("Cached version of Prometheus not found, downloading Prometheus");
            install_prometheus(
                &prometheus_path,
                prometheus_version,
                prometheus_multi_progress,
            )
            .await?;
            debug!("Downloaded Prometheus to: {:?}", &prometheus_path);
        } else {
            debug!("Found prometheus in: {:?}", prometheus_path);
        }

        let prometheus_config = generate_prom_config(
            prometheus_args.prometheus_scrape_interval,
            prometheus_args.metrics_endpoints,
        )?;

        start_prometheus(
            &prometheus_path,
            &prometheus_config,
            args.ephemeral_working_directory,
        )
        .await
    };

    let pushgateway_task = if args.pushgateway_enabled {
        let pushgateway_args = args.clone();
        let pushgateway_local_data = local_data.clone();
        let pushgateway_multi_progress = mp.clone();
        async move {
            let pushgateway_version = pushgateway_args.pushgateway_version.trim_start_matches('v');

            info!("Using pushgateway version: {}", pushgateway_version);

            let pushgateway_path =
                pushgateway_local_data.join(format!("pushgateway-{pushgateway_version}"));

            // Check if pushgateway is available
            if !pushgateway_path.exists() {
                info!("Cached version of pushgateway not found, downloading pushgateway");
                install_pushgateway(
                    &pushgateway_path,
                    pushgateway_version,
                    pushgateway_multi_progress,
                )
                .await?;
                debug!("Downloaded pushgateway to: {:?}", &pushgateway_path);
            } else {
                debug!("Found pushgateway in: {:?}", &pushgateway_path);
            }

            start_pushgateway(&pushgateway_path, args.ephemeral_working_directory).await
        }
        .boxed()
    } else {
        async move { anyhow::Ok(()) }.boxed()
    };

    if !args.metrics_endpoints.is_empty() {
        let endpoints = args
            .metrics_endpoints
            .iter()
            .map(|endpoint| endpoint.url.to_string())
            .collect::<Vec<String>>()
            .join(", ");
        info!("Now sampling the following endpoints for metrics: {endpoints}");
    }

    // Start web server for hosting the explorer, am api and proxies to the enabled services.
    let listen_address = args.listen_address;
    let web_server_task =
        async move { start_web_server(&listen_address, args.pushgateway_enabled).await };

    select! {
        biased;

        _ = tokio::signal::ctrl_c() => {
            info!("SIGINT signal received, exiting...");
            Ok(())
        }

        Err(err) = prometheus_task => {
            bail!("Prometheus exited with an error: {err:?}");
        }

        Err(err) = pushgateway_task => {
            bail!("Pushgateway exited with an error: {err:?}");
        }

        Err(err) = web_server_task => {
            bail!("Web server exited with an error: {err:?}");
        }

        else => {
            Ok(())
        }
    }
}

/// Install the specified version of Prometheus into `prometheus_path`.
///
/// This function will first create a temporary file to download the Prometheus
/// archive into. Then it will verify the downloaded archive against the
/// downloaded checksum. Finally it will unpack the archive into
/// `prometheus_path`.
async fn install_prometheus(
    prometheus_path: &Path,
    prometheus_version: &str,
    multi_progress: MultiProgress,
) -> Result<()> {
    let (os, arch) = determine_os_and_arch()?;
    let base = format!("prometheus-{prometheus_version}.{os}-{arch}");
    let package = format!("{base}.tar.gz");
    let prefix = format!("{base}/");

    let mut prometheus_archive = NamedTempFile::new()?;

    let calculated_checksum = download_github_release(
        prometheus_archive.as_file(),
        "prometheus",
        "prometheus",
        prometheus_version,
        &package,
        &multi_progress,
    )
    .await?;

    verify_checksum(
        &calculated_checksum,
        "prometheus",
        "prometheus",
        prometheus_version,
        &package,
    )
    .await?;

    // Make sure we set the position to the beginning of the file so that we can
    // unpack it.
    prometheus_archive.as_file_mut().seek(SeekFrom::Start(0))?;

    unpack(
        prometheus_archive.as_file(),
        "prometheus",
        prometheus_path,
        &prefix,
        &multi_progress,
    )
    .await
}

/// Install the specified version of Pushgateway into `pushgateway_path`.
///
/// This function will first create a temporary file to download the Pushgateway
/// archive into. Then it will verify the downloaded archive against the
/// downloaded checksum. Finally it will unpack the archive into
/// `pushgateway_path`.
async fn install_pushgateway(
    pushgateway_path: &Path,
    pushgateway_version: &str,
    multi_progress: MultiProgress,
) -> Result<()> {
    let (os, arch) = determine_os_and_arch()?;

    let base = format!("pushgateway-{pushgateway_version}.{os}-{arch}");
    let package = format!("{base}.tar.gz");
    let prefix = format!("{base}/");

    let mut pushgateway_archive = NamedTempFile::new()?;

    let calculated_checksum = download_github_release(
        pushgateway_archive.as_file(),
        "prometheus",
        "pushgateway",
        pushgateway_version,
        &package,
        &multi_progress,
    )
    .await?;

    verify_checksum(
        &calculated_checksum,
        "prometheus",
        "pushgateway",
        pushgateway_version,
        &package,
    )
    .await?;

    // Make sure we set the position to the beginning of the file so that we can
    // unpack it.
    pushgateway_archive.as_file_mut().seek(SeekFrom::Start(0))?;

    unpack(
        pushgateway_archive.as_file(),
        "pushgateway",
        pushgateway_path,
        &prefix,
        &multi_progress,
    )
    .await
}

/// Translates the OS and arch provided by Rust to the convention used by
/// Prometheus.
fn determine_os_and_arch() -> Result<(&'static str, &'static str)> {
    use std::env::consts::{ARCH, OS};

    let os = match OS {
        "linux" => "linux",
        "macos" => "darwin",
        "windows" => "windows",
        "freebsd" => "freebsd",
        "netbsd" => "netbsd",
        "openbsd" => "openbsd",
        "dragonfly" => "dragonfly",
        _ => bail!(format!("Unsupported OS: {}", ARCH)),
    };

    let arch = match ARCH {
        "x86" => "386",
        "x86_64" => "amd64",
        "aarch64" => "arm64",
        "s390x" => "s390x",
        "powerpc64" => "powerpc64", // NOTE: Do we use this one, or the le one?
        // "mips" => "mips", // NOTE: Not sure which mips to pick in this situation
        // "arm" => "arm", // NOTE: Not sure which arm to pick in this situation
        _ => bail!(format!("Unsupported architecture: {}", ARCH)),
    };

    Ok((os, arch))
}

/// Generate a Prometheus configuration file.
///
/// For now this will expand a simple template and only has support for a single
/// endpoint.
fn generate_prom_config(
    scrape_interval: Duration,
    metric_endpoints: Vec<Endpoint>,
) -> Result<prometheus::Config> {
    let scrape_configs = metric_endpoints.into_iter().map(Into::into).collect();

    let config = prometheus::Config {
        global: prometheus::GlobalConfig {
            scrape_interval,
            evaluation_interval: "15s".to_string(),
        },
        scrape_configs,
    };

    Ok(config)
}

/// Checks whenever the endpoint works
async fn check_endpoint(url: &Url) -> Result<()> {
    let response = CLIENT
        .get(url.as_str())
        .timeout(Duration::from_secs(5))
        .send()
        .await?;

    if !response.status().is_success() {
        bail!("endpoint did not return 2xx status code");
    }

    Ok(())
}

/// Start a prometheus process. This will block until the Prometheus process
/// stops.
async fn start_prometheus(
    prometheus_path: &Path,
    prometheus_config: &prometheus::Config,
    ephemeral: bool,
) -> Result<()> {
    // First write the config to a temp file
    let config_file_path = env::temp_dir().join("prometheus.yml");
    let config_file = File::create(&config_file_path)?;

    debug!(
        path = ?config_file_path,
        "Created temporary file for Prometheus config serialization"
    );

    serde_yaml::to_writer(&config_file, &prometheus_config)?;

    // TODO: Capture prometheus output into a internal buffer and expose it
    // through an api.

    let work_dir = AutoCleanupDir::new("prometheus", ephemeral)?;

    #[cfg(not(target_os = "windows"))]
    let program = "prometheus";
    #[cfg(target_os = "windows")]
    let program = "prometheus.exe";

    let prometheus_path = prometheus_path.join(program);

    info!(bin_path = ?prometheus_path.display(), "Starting prometheus");

    let mut child = process::Command::new(prometheus_path)
        .arg(format!("--config.file={}", config_file_path.display()))
        .arg("--web.listen-address=:9090")
        .arg("--web.enable-lifecycle")
        .arg("--web.external-url=http://localhost:6789/prometheus") // TODO: Make sure this matches with that is actually running.
        .stdin(std::process::Stdio::null())
        .stdout(std::process::Stdio::null())
        .stderr(std::process::Stdio::null())
        .current_dir(&work_dir)
        .spawn()
        .context("Unable to start Prometheus")?;

    let status = child.wait().await?;

    if !status.success() {
        bail!("Prometheus exited with status {}", status)
    }

    Ok(())
}

/// Start a prometheus process. This will block until the Prometheus process
/// stops.
async fn start_pushgateway(pushgateway_path: &Path, ephemeral: bool) -> Result<()> {
    let work_dir = AutoCleanupDir::new("pushgateway", ephemeral)?;

    info!("Starting Pushgateway");
    let mut child = process::Command::new(pushgateway_path.join("pushgateway"))
        .arg("--web.listen-address=:9091")
        .arg("--web.external-url=http://localhost:6789/pushgateway") // TODO: Make sure this matches with that is actually running.
        .stdin(std::process::Stdio::null())
        .stdout(std::process::Stdio::null())
        .stderr(std::process::Stdio::null())
        .current_dir(&work_dir)
        .spawn()
        .context("Unable to start Pushgateway")?;

    let status = child.wait().await?;

    if !status.success() {
        bail!("Pushgateway exited with status {}", status)
    }

    Ok(())
}

#[cfg(test)]
mod tests {
    use rstest::rstest;

    #[rstest]
    #[case("127.0.0.1", "http://127.0.0.1:80/metrics")]
    #[case("https://127.0.0.1", "https://127.0.0.1:443/metrics")]
    #[case("localhost:3030", "http://localhost:3030/metrics")]
    #[case("localhost:3030/api/metrics", "http://localhost:3030/api/metrics")]
    #[case(
        "localhost:3030/api/observability",
        "http://localhost:3030/api/observability"
    )]
    #[case(":3000", "http://localhost:3000/metrics")]
    #[case(":3030/api/observability", "http://localhost:3030/api/observability")]
    fn endpoint_parser_ok(#[case] input: &str, #[case] expected: url::Url) {
        let result = super::endpoint_parser(input).expect("expected no error");
        assert_eq!(expected, result);
    }

    #[rstest]
    #[case("ftp://localhost")]
    #[case("not a valid url at all")]
    fn endpoint_parser_error(#[case] input: &str) {
        let _ = super::endpoint_parser(input).expect_err("expected a error");
        // We're not checking which specific error occurred, just that a error
        // occurred.
    }
}<|MERGE_RESOLUTION|>--- conflicted
+++ resolved
@@ -110,41 +110,6 @@
 
 impl Arguments {
     fn new(args: CliArguments, config: AmConfig) -> Self {
-<<<<<<< HEAD
-=======
-        static COUNTER: AtomicUsize = AtomicUsize::new(0);
-
-        // If the user specified an endpoint using args, then use those.
-        // Otherwise use the endpoint configured in the config file. And
-        // fallback to an empty list if neither are configured.
-        let metrics_endpoints = if !args.metrics_endpoints.is_empty() {
-            args.metrics_endpoints
-                .into_iter()
-                .map(|url| {
-                    let num = COUNTER.fetch_add(1, Ordering::SeqCst);
-                    Endpoint::new(url, format!("am_{num}"), false, None)
-                })
-                .collect()
-        } else if let Some(endpoints) = config.endpoints {
-            endpoints
-                .into_iter()
-                .map(|endpoint| {
-                    let job_name = endpoint.job_name.unwrap_or_else(|| {
-                        format!("am_{num}", num = COUNTER.fetch_add(1, Ordering::SeqCst))
-                    });
-                    Endpoint::new(
-                        endpoint.url,
-                        job_name,
-                        endpoint.honor_labels.unwrap_or(false),
-                        endpoint.prometheus_scrape_interval,
-                    )
-                })
-                .collect()
-        } else {
-            Vec::new()
-        };
-
->>>>>>> 9bdcc9b9
         Arguments {
             metrics_endpoints: endpoints_from_first_input(args.metrics_endpoints, config.endpoints)
                 .into_iter()
