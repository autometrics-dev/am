--- conflicted
+++ resolved
@@ -42,16 +42,12 @@
             }),
         )
         .route("/explorer/", get(explorer::handler))
-<<<<<<< HEAD
         .route(
             "/explorer/static/*path",
             get(|req| async { assets::handler(req, static_assets_url).await }),
         )
-        .route("/explorer/*path", get(explorer::handler));
-=======
         .route("/explorer/*path", get(explorer::handler))
         .route("/api/functions", get(functions::all_functions));
->>>>>>> 211a4e88
 
     // Proxy `/prometheus` to the upstream (local) prometheus instance
     if should_enable_prometheus {
